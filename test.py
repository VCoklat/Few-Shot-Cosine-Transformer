import glob
import json
import os
import pdb
import pprint
import random
import time

import h5py
import numpy as np
import torch
import torch.nn as nn
import torch.optim
import torch.optim.lr_scheduler as lr_scheduler
import torch.utils.data.sampler
import tqdm
from torch.autograd import Variable
from torchsummary import summary

import backbone
import configs
import data.feature_loader as feat_loader
import wandb
from data.datamgr import SetDataManager
from io_utils import (get_assigned_file, get_best_file,
                      model_dict, parse_args)
from methods.CTX import CTX
from methods.transformer import FewShotTransformer
import eval_utils

global device
device = torch.device('cuda' if torch.cuda.is_available() else 'cpu')

# Set memory management parameters
torch.cuda.empty_cache()
os.environ['PYTORCH_CUDA_ALLOC_CONF'] = 'expandable_segments:True'

def direct_test(test_loader, model, params):
    from sklearn.metrics import f1_score
    
    acc = []
    all_preds = []
    all_labels = []
    all_preds_global = []
    all_labels_global = []
    iter_num = len(test_loader)
    
    # Get batch sampler and dataset for tracking all classes
    batch_sampler = test_loader.batch_sampler if hasattr(test_loader, 'batch_sampler') else None
    dataset = test_loader.dataset if hasattr(test_loader, 'dataset') else None
    episode_iter = iter(batch_sampler) if batch_sampler else None
    
    with tqdm.tqdm(total=len(test_loader)) as pbar:
        for i, (x, _) in enumerate(test_loader):
            # Process in smaller chunks if needed - more conservative to prevent OOM
            if x.size(0) > 16:  # Reduced from 20 to 16
                scores_list = []
                chunk_size = 8  # Reduced from 20 to 8
                for j in range(0, x.size(0), chunk_size):
                    x_chunk = x[j:j+chunk_size]
                    with torch.cuda.amp.autocast():  # Use mixed precision
                        scores_chunk = model.set_forward(x_chunk)
                    scores_list.append(scores_chunk.cpu())
                    # Clear cache after each chunk
                    if torch.cuda.is_available():
                        torch.cuda.empty_cache()
                scores = torch.cat(scores_list, dim=0)
            else:
                with torch.cuda.amp.autocast():  # Use mixed precision
                    scores = model.set_forward(x)
                    
            pred = scores.data.cpu().numpy().argmax(axis=1)
            y = np.repeat(range(params.n_way), pred.shape[0]//params.n_way)
            
            all_preds.extend(pred.tolist())
            all_labels.extend(y.tolist())
            
            # Track actual class labels
            if episode_iter and dataset:
                try:
                    sampled_class_indices = next(episode_iter)
                    actual_class_ids = [dataset.cl_list[idx] for idx in sampled_class_indices]
                    
                    # Map predictions and labels to actual class IDs
                    n_query = len(pred) // params.n_way
                    pred_global = [actual_class_ids[p] for p in pred]
                    true_global = np.repeat(actual_class_ids, n_query).tolist()
                    
                    all_preds_global.extend(pred_global)
                    all_labels_global.extend(true_global)
                except (StopIteration, AttributeError, IndexError):
                    episode_iter = None
            
            acc.append(np.mean(pred == y)*100)
            pbar.set_description(
                'Test       | Acc {:.6f}'.format(np.mean(acc)))
            pbar.update(1)

    acc_all = np.asarray(acc)
    acc_mean = np.mean(acc_all)
    acc_std = np.std(acc_all)
    
    # Calculate and display per-class F1 scores
    all_preds = np.array(all_preds)
    all_labels = np.array(all_labels)
    class_f1 = f1_score(all_labels, all_preds, average=None, labels=list(range(params.n_way)), zero_division=0)
    macro_f1 = f1_score(all_labels, all_preds, average='macro', labels=list(range(params.n_way)), zero_division=0)
    
    print(f"\n📊 F1 Score Results:")
    print(f"Macro-F1: {macro_f1:.4f}")
    print("\nPer-class F1 scores:")
    for i, f1 in enumerate(class_f1):
        print(f"  Class {i}: {f1:.4f}")
    
    # Display all-classes F1 scores if we tracked them
    if all_preds_global and all_labels_global:
        all_preds_global = np.array(all_preds_global)
        all_labels_global = np.array(all_labels_global)
        
        all_class_ids = np.unique(all_labels_global)
        all_classes_f1 = f1_score(all_labels_global, all_preds_global, average=None, 
                                   labels=all_class_ids, zero_division=0)
        
        # Get class names if available
        if dataset and hasattr(dataset, 'class_labels'):
            # Map class IDs directly to class names (cls_id is the index in class_labels)
            all_classes_names = []
            for cls_id in all_class_ids:
                try:
                    # cls_id is the direct index into class_labels array
                    all_classes_names.append(dataset.class_labels[cls_id])
                except (IndexError):
                    all_classes_names.append(f"Class {cls_id}")
        else:
            all_classes_names = [f"Class {cls_id}" for cls_id in all_class_ids]
        
        print(f"\n📊 F1 Scores for All Dataset Classes ({len(all_classes_f1)} classes):")
        for name, f1 in zip(all_classes_names, all_classes_f1):
            print(f"  {name}: {f1:.4f}")
    
    return acc_mean, acc_std

def seed_func():
    seed = 4040 
    torch.manual_seed(seed)
    torch.cuda.manual_seed(seed)
    np.random.seed(10)
    random.seed(seed)
    torch.manual_seed(seed)
    torch.backends.cudnn.benchmark = False
    torch.backends.cudnn.deterministic = True

def change_model(model_name):
    if model_name == 'Conv4':
        model_name = 'Conv4NP'
    elif model_name == 'Conv6':
        model_name = 'Conv6NP'
    elif model_name == 'Conv4S':
        model_name = 'Conv4SNP'
    elif model_name == 'Conv6S':
        model_name = 'Conv6SNP'
    return model_name

def get_class_names_from_file(data_file, n_way=None, for_episodes=True):
    """
    Generate class names for few-shot evaluation.
    
    Args:
        data_file: Path to the dataset JSON file
        n_way: Number of ways in few-shot evaluation
        for_episodes: If True, returns generic "Way X" labels for episodic evaluation.
                     If False, returns all actual class names from dataset.
    
    In few-shot learning, each episode randomly samples n_way classes from the dataset,
    and labels are re-mapped to 0, 1, ..., n_way-1 for each episode. Therefore, for
    episodic evaluation we use generic "Way X" labels. For per-class F1 scores across
    all episodes, we use actual class names.
    """
    try:
        with open(data_file, 'r') as f:
            meta = json.load(f)

        unique_labels = np.unique(meta['image_labels']).tolist()
        total_classes = len(unique_labels)
        
        if for_episodes:
            # For episodic evaluation: use generic way labels
            if n_way:
                class_names = [f"Way {i}" for i in range(n_way)]
            else:
                class_names = [f"Class {i}" for i in range(total_classes)]
            print(f"Dataset has {total_classes} classes total, using {len(class_names)} ways for episodic evaluation")
        else:
            # For all-classes evaluation: use actual class names if available
            if 'label_names' in meta:
                class_names = meta['label_names']
            else:
                class_names = [f"Class {i}" for i in range(total_classes)]
            print(f"Dataset has {total_classes} classes total")
        
        return class_names
    except Exception as e:
        print(f"Error extracting class names: {e}")
        return [f"Way {i}" for i in range(n_way)] if n_way else ["Class_0"]

if __name__ == '__main__':
    
    params = parse_args()
    pp = pprint.PrettyPrinter(indent=4)
    pp.pprint(vars(params))
    print()
    
    if params.dataset == 'Omniglot': params.n_query = min(params.n_query, 15)   #Omniglot only support maximum 15 samples/category as query

    if params.dataset == "CIFAR":
        image_size = 112 if 'ResNet' in params.backbone else 64
    else:
        image_size = 224 if 'ResNet' in params.backbone else 84

    if params.dataset in ['Omniglot', 'cross_char']:
        if params.backbone == 'Conv4': params.backbone = 'Conv4S'
        if params.backbone == 'Conv6': params.backbone = 'Conv6S'

    iter_num = params.test_iter

    split = params.split
    if params.dataset == 'cross':
        if split == 'base':
            testfile = configs.data_dir['miniImagenet'] + 'all.json'
        else:
            testfile = configs.data_dir['CUB'] + split + '.json'
    elif params.dataset == 'cross_char':
        if split == 'base':
            testfile = configs.data_dir['Omniglot'] + 'noLatin.json'
        else:
            testfile = configs.data_dir['emnist'] + split + '.json'
    else:
        testfile = configs.data_dir[params.dataset] + split + '.json'


    if params.method in ['FSCT_softmax', 'FSCT_cosine', 'CTX_softmax', 'CTX_cosine']:
       
        seed_func()
        
        few_shot_params = dict(
            n_way=params.n_way, k_shot=params.k_shot, n_query=params.n_query)

        if params.method in ['FSCT_softmax', 'FSCT_cosine']:
            variant = 'cosine' if params.method == 'FSCT_cosine' else 'softmax'
            
            def feature_model():
                if params.dataset in ['Omniglot', 'cross_char']:
                    params.backbone = change_model(params.backbone)
                return model_dict[params.backbone](params.FETI, params.dataset, flatten=True) if 'ResNet' in params.backbone else model_dict[params.backbone](params.dataset, flatten=True)

            model = FewShotTransformer(feature_model, variant=variant, **few_shot_params)
            
        elif params.method in ['CTX_softmax', 'CTX_cosine']:
            variant = 'cosine' if params.method == 'CTX_cosine' else 'softmax'
            input_dim = 512 if "ResNet" in params.backbone else 64
            def feature_model():
                if params.dataset in ['Omniglot', 'cross_char']:
                    params.backbone = change_model(params.backbone)
                return model_dict[params.backbone](params.FETI, params.dataset, flatten=False) if 'ResNet' in params.backbone else model_dict[params.backbone](params.dataset, flatten=False)

            model = CTX(feature_model, variant=variant, input_dim=input_dim, **few_shot_params)
    else:
        raise ValueError('Unknown method')

    model = model.to(device)
    
    
    params.checkpoint_dir = '%sc/%s/%s_%s' % (
        configs.save_dir, params.dataset, params.backbone, params.method)
    if params.train_aug:
        params.checkpoint_dir += '_aug'
    if params.FETI and 'ResNet' in params.backbone:
        params.checkpoint_dir += '_FETI'

    params.checkpoint_dir += '_%dway_%dshot' % (
        params.n_way, params.k_shot)
    
    if not os.path.isdir(params.checkpoint_dir):
        raise ValueError('Can\'t find save model dir')

    print("===================================")
    print("Test phase: ")
    
        
    if params.save_iter != -1:
        modelfile = get_assigned_file(params.checkpoint_dir, params.save_iter)
    else:
        modelfile = get_best_file(params.checkpoint_dir)
        
    test_datamgr = SetDataManager(
        image_size, n_episode=iter_num,  **few_shot_params)
    test_loader = test_datamgr.get_data_loader(testfile, aug=False)
 
    acc_all = []
   
    model = model.to(device)

    root = os.getcwd()

    if params.save_iter != -1:
        modelfile = get_assigned_file(params.checkpoint_dir, params.save_iter)
    else:
        modelfile = get_best_file(params.checkpoint_dir)
    if modelfile is not None:
        tmp = torch.load(modelfile)
        model.load_state_dict(tmp['state'])

    split = params.split
    if params.save_iter != -1:
        split_str = split + "_" + str(params.save_iter)
    else:
        split_str = split
    
    # Check if comprehensive evaluation is requested (default: True)
    comprehensive = getattr(params, 'comprehensive_eval', True)
    feature_analysis = getattr(params, 'feature_analysis', True)
    
    if comprehensive:
        # Get class names from data file for episodic evaluation (Way 0, Way 1, etc.)
        class_names = get_class_names_from_file(testfile, params.n_way, for_episodes=True)
        
<<<<<<< HEAD
        # Use comprehensive evaluation with optional feature analysis
        results = eval_utils.evaluate_comprehensive(
            test_loader, model, params.n_way, 
            class_names=class_names, 
            device=device,
            feature_analysis=feature_analysis
        )
=======
        # Use comprehensive evaluation with all-classes tracking
        results = eval_utils.evaluate(test_loader, model, params.n_way, class_names=class_names, 
                                      device=device, track_all_classes=True)
>>>>>>> 4b5441d1
        eval_utils.pretty_print(results)
        
        # Extract traditional metrics for compatibility
        acc_mean = results['accuracy'] * 100
        acc_std = np.std([f1 * 100 for f1 in results['class_f1']])
    else:
        # Use standard evaluation
        acc_mean, acc_std = direct_test(test_loader, model, params)
        
    print('%d Test Acc = %4.2f%% +- %4.2f%%' %
            (iter_num, acc_mean, 1.96 * acc_std/np.sqrt(iter_num)))
    
            
    with open('./record/results.txt', 'a') as f:

        timestamp = params.datetime

        aug_str = '-aug' if params.train_aug else ''
        aug_str += '-FETI' if params.FETI and 'ResNet' in params.backbone else ''

        if params.backbone == "Conv4SNP": 
            params.backbone = "Conv4"
        elif params.backbone == "Conv6SNP":
            params.backbone = "Conv6"
        exp_setting = '%s-%s-%s%s-%sw%ss' % (params.dataset, params.backbone, 
                params.method, aug_str, params.n_way, params.k_shot)
        
        acc_str = 'Test Acc = %4.2f%% +- %4.2f%%' % (acc_mean, 1.96 * acc_std/np.sqrt(iter_num))
        
        f.write('Time: %s   Setting: %s %s \n' % (timestamp, exp_setting.ljust(50), acc_str))<|MERGE_RESOLUTION|>--- conflicted
+++ resolved
@@ -324,7 +324,6 @@
         # Get class names from data file for episodic evaluation (Way 0, Way 1, etc.)
         class_names = get_class_names_from_file(testfile, params.n_way, for_episodes=True)
         
-<<<<<<< HEAD
         # Use comprehensive evaluation with optional feature analysis
         results = eval_utils.evaluate_comprehensive(
             test_loader, model, params.n_way, 
@@ -332,11 +331,6 @@
             device=device,
             feature_analysis=feature_analysis
         )
-=======
-        # Use comprehensive evaluation with all-classes tracking
-        results = eval_utils.evaluate(test_loader, model, params.n_way, class_names=class_names, 
-                                      device=device, track_all_classes=True)
->>>>>>> 4b5441d1
         eval_utils.pretty_print(results)
         
         # Extract traditional metrics for compatibility
