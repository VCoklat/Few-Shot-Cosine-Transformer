--- conflicted
+++ resolved
@@ -16,11 +16,7 @@
 class FewShotTransformer(MetaTemplate):
     def __init__(self, model_func, n_way, k_shot, n_query, variant="softmax",
                 depth=1, heads=8, dim_head=64, mlp_dim=512,
-<<<<<<< HEAD
                 initial_cov_weight=0.8494, initial_var_weight=0.0009, dynamic_weight=True):
-=======
-                initial_cov_weight=0.2, initial_var_weight=0.2, dynamic_weight=False):
->>>>>>> d138924c
         super(FewShotTransformer, self).__init__(model_func, n_way, k_shot, n_query)
 
         self.loss_fn = nn.CrossEntropyLoss()
