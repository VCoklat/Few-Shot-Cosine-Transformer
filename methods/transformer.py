
import torch
import torch.nn as nn
from torch.autograd import Variable
import numpy as np
import torch.nn.functional as F
from abc import abstractmethod
from methods.meta_template import MetaTemplate
from einops import rearrange, repeat
from einops.layers.torch import Rearrange
from backbone import CosineDistLinear
import pdb
import IPython

device = torch.device('cuda:0' if torch.cuda.is_available() else 'cpu')

<<<<<<< HEAD
class FewShotTransformer(MetaTemplate):
    def __init__(self, model_func,  n_way, k_shot, n_query, variant = "softmax",
                depth = 1, heads = 8, dim_head = 64, mlp_dim = 512,
                gamma = 0.1, epsilon = 1e-8, use_regularization = True):
        super(FewShotTransformer, self).__init__(model_func,  n_way, k_shot, n_query)
=======
def cosine_distance(x1, x2):
    """
    Compute cosine distance with proper dimension handling
    x1: input tensor (3D or 4D)
    x2: input tensor (3D or 4D) 
    Returns: cosine similarity matrix
    """
    try:
        # Handle different tensor dimensions
        if len(x1.shape) == 3 and len(x2.shape) == 3:
            # 3D tensors: [q, n, d] and [q, d, m]
            dots = torch.matmul(x1, x2)
            x1_norm = torch.norm(x1, dim=-1, keepdim=True)  # [q, n, 1]
            x2_norm = torch.norm(x2, dim=-2, keepdim=True)  # [q, 1, m]
            scale = torch.matmul(x1_norm, x2_norm)  # [q, n, m]

        elif len(x1.shape) == 4 and len(x2.shape) == 4:
            # 4D tensors: [h, q, n, d] and [h, q, d, m]
            dots = torch.matmul(x1, x2)
            x1_norm = torch.norm(x1, dim=-1, keepdim=True)  # [h, q, n, 1]
            x2_norm = torch.norm(x2, dim=-2, keepdim=True)  # [h, q, 1, m]
            scale = torch.matmul(x1_norm, x2_norm)  # [h, q, n, m]

        else:
            # Handle mixed dimensions or unexpected cases
            print(f"Warning: Unexpected tensor dimensions in cosine_distance: x1={x1.shape}, x2={x2.shape}")

            # Try generic approach
            dots = torch.matmul(x1, x2)

            # Compute norms along the appropriate dimensions
            x1_norm = torch.norm(x1, dim=-1, keepdim=True)
            x2_norm = torch.norm(x2, dim=-2, keepdim=True) 

            # Use broadcasting to compute scale
            scale = x1_norm * x2_norm

        # Add epsilon to avoid division by zero
        epsilon = 1e-8
        result = dots / (scale + epsilon)

        return result

    except Exception as e:
        print(f"Error in cosine_distance: {e}")
        print(f"x1 shape: {x1.shape}, x2 shape: {x2.shape}")

        # Safe fallback - return simple dot product scaled by feature dimension
        try:
            dots = torch.matmul(x1, x2)
            scale = x1.size(-1) ** 0.5  # Simple scaling
            return dots / scale
        except:
            # Ultimate fallback - return zeros with correct shape
            if len(x1.shape) >= 2 and len(x2.shape) >= 2:
                output_shape = list(x1.shape[:-1]) + [x2.shape[-1]]
                return torch.zeros(output_shape, device=x1.device)
            else:
                return torch.tensor(0.0, device=x1.device)

>>>>>>> 3bbf6815

class FewShotTransformer(MetaTemplate):
    def __init__(self, model_func, n_way, k_shot, n_query, variant="softmax", 
                 depth=1, heads=8, dim_head=64, mlp_dim=512,
                 initial_cov_weight=0.3, initial_var_weight=0.5, dynamic_weight=False):
        super(FewShotTransformer, self).__init__(model_func, n_way, k_shot, n_query)
        self.loss_fn = nn.CrossEntropyLoss()
        self.k_shot = k_shot
        self.variant = variant
        self.depth = depth
        dim = self.feat_dim

        # Initialize accuracy tracking - simple attributes, not parameters
        self.current_accuracy = 0.0
        self.accuracy_threshold = 40.0
        self.use_advanced_attention = False

        # Parameters for advanced attention mechanism
        self.gamma = 1.0
        self.epsilon = 1e-8

        # Create attention module
        self.ATTN = Attention(dim, heads=heads, dim_head=dim_head, variant=variant,
                             initial_cov_weight=initial_cov_weight,
                             initial_var_weight=initial_var_weight,
                             dynamic_weight=dynamic_weight)
        self.sm = nn.Softmax(dim=-2)
        self.proto_weight = nn.Parameter(torch.ones(n_way, k_shot, 1))
<<<<<<< HEAD
        
        self.FFN = nn.Sequential(
            nn.LayerNorm(dim),
            nn.Linear(dim, mlp_dim),
            nn.GELU(),
            nn.Linear(mlp_dim, dim))
        
        self.linear = nn.Sequential(
            nn.LayerNorm(dim),
            nn.Linear(dim, dim_head),
            CosineDistLinear(dim_head, 1) if variant == "cosine"
            else nn.Linear(dim_head, 1))
        
        # Regularization parameters
        self.gamma = gamma  # Target value for variance (fixed to 0.1 in experiments)
        self.epsilon = epsilon  # Small scalar preventing numerical instability
        self.use_regularization = use_regularization
        
        # Dynamic weight predictor for combining three loss components
        if use_regularization:
            # Input: global statistics from embeddings
            # Output: 3 weights (for cross-entropy, variance, covariance)
            self.weight_predictor = nn.Sequential(
                nn.Linear(dim * 2, dim),  # Concatenate support and query embeddings
                nn.LayerNorm(dim),
                nn.ReLU(),
                nn.Linear(dim, 3),
                nn.Softmax(dim=-1)  # Ensure weights sum to 1
            )
        
    def variance_regularization(self, E):
        """
        Compute Variance Regularization Term (Equation 5)
        V(E) = (1/m) * sum_j max(0, gamma - sigma(E_j, epsilon))
        where sigma(E_j, epsilon) = sqrt(Var(E_j) + epsilon)
        
        Args:
            E: Embeddings tensor of shape (batch, m) where m is number of dimensions
        Returns:
            V: Variance regularization term (scalar)
        """
        # Compute variance for each dimension
        var_per_dim = torch.var(E, dim=0)  # (m,)
        
        # Compute regularized standard deviation
        sigma = torch.sqrt(var_per_dim + self.epsilon)  # (m,)
        
        # Compute hinge function
        V = torch.mean(torch.clamp(self.gamma - sigma, min=0.0))
        
        return V
    
    def covariance_regularization(self, E):
        """
        Compute Covariance Regularization Term (Equation 6)
        C(E) = (1/(m-1)) * sum_j (E_j - E_bar)(E_j - E_bar)^T
        where E_bar = (1/K) * sum_i E_j
        
        This computes the sum of squared off-diagonal coefficients of the covariance matrix.
        
        Args:
            E: Embeddings tensor of shape (batch, m) where m is number of dimensions
        Returns:
            C: Covariance regularization term (scalar)
        """
        # Center the embeddings
        E_mean = torch.mean(E, dim=0, keepdim=True)  # (1, m)
        E_centered = E - E_mean  # (batch, m)
        
        # Compute covariance matrix
        batch_size = E.size(0)
        if batch_size > 1:
            cov = torch.matmul(E_centered.T, E_centered) / (batch_size - 1)  # (m, m)
        else:
            cov = torch.matmul(E_centered.T, E_centered)  # (m, m)
        
        # Sum of squares of off-diagonal elements
        m = E.size(1)
        off_diag_mask = ~torch.eye(m, dtype=torch.bool, device=E.device)
        C = torch.sum(cov[off_diag_mask] ** 2) / m
        
        return C
    
    def set_forward(self, x, is_feature=False):
=======
>>>>>>> 3bbf6815

        # Replace nn.Sequential with separate components to avoid lambda issues
        # FFN components
        self.ffn_layernorm = nn.LayerNorm(dim)
        self.ffn_linear1 = nn.Linear(dim, mlp_dim)
        self.ffn_gelu = nn.GELU()
        self.ffn_linear2 = nn.Linear(mlp_dim, dim)

        # Final linear components
        self.final_layernorm = nn.LayerNorm(dim)
        self.final_linear = nn.Linear(dim, dim_head)

        if variant == "cosine":
            self.final_classifier = CosineDistLinear(dim_head, 1)
        else:
            self.final_classifier = nn.Linear(dim_head, 1)

    def FFN_forward(self, x):
        """Forward pass through FFN layers"""
        x = self.ffn_layernorm(x)
        x = self.ffn_linear1(x)
        x = self.ffn_gelu(x)
        x = self.ffn_linear2(x)
        return x

    def final_linear_forward(self, x):
        """Forward pass through final linear layers"""
        x = self.final_layernorm(x)
        x = self.final_linear(x)
        x = self.final_classifier(x)
        return x

    def update_accuracy(self, accuracy):
        """Update current accuracy and switch attention mechanism if needed"""
        self.current_accuracy = accuracy
        should_use_advanced = accuracy >= self.accuracy_threshold

        # if should_use_advanced != self.use_advanced_attention:
        #     self.use_advanced_attention = should_use_advanced
        #     print(f"Switching to {'advanced' if should_use_advanced else 'basic'} attention mechanism at accuracy: {accuracy:.2f}%")

    def set_forward(self, x, is_feature=False):
        z_support, z_query = self.parse_feature(x, is_feature)
        z_support = z_support.contiguous().view(self.n_way, self.k_shot, -1)
        z_proto = (z_support * self.sm(self.proto_weight)).sum(1).unsqueeze(0)  # (1, n, d)
        z_query = z_query.contiguous().reshape(self.n_way * self.n_query, -1).unsqueeze(1)  # (q, 1, d)

        x, query = z_proto, z_query

        # Process through transformer layers
        for _ in range(self.depth):
            # Pass additional parameters for attention mechanism switching
            attn_output = self.ATTN(q=x, k=query, v=query, 
                                  use_advanced=self.use_advanced_attention,
                                  gamma=self.gamma,
                                  epsilon=self.epsilon)
            x = attn_output + x
            x = self.FFN_forward(x) + x

        # Output is the probabilistic prediction for each class
        return self.final_linear_forward(x).squeeze()  # (q, n)

    def set_forward_loss(self, x):
        target = torch.from_numpy(np.repeat(range(self.n_way), self.n_query))
        target = Variable(target.to(device))  # this is the target groundtruth
<<<<<<< HEAD
        
        # Get embeddings for regularization computation
        z_support, z_query = self.parse_feature(x, is_feature=False)
        
        # Get prediction scores
        scores = self.set_forward(x)
        
        # Compute cross-entropy loss (Equation 4)
        ce_loss = self.loss_fn(scores, target)
        
        if self.use_regularization:
            # Concatenate support and query embeddings for regularization
            # E is the concatenation of support set embedding E_k and prototype embedding P_k
            z_support_flat = z_support.contiguous().view(-1, z_support.size(-1))  # (n_way * k_shot, d)
            z_query_flat = z_query.contiguous().view(-1, z_query.size(-1))  # (n_way * n_query, d)
            E = torch.cat([z_support_flat, z_query_flat], dim=0)  # (n_way * (k_shot + n_query), d)
            
            # Compute variance regularization (Equation 5)
            var_reg = self.variance_regularization(E)
            
            # Compute covariance regularization (Equation 6)
            cov_reg = self.covariance_regularization(E)
            
            # Predict dynamic weights using global statistics
            support_global = z_support_flat.mean(dim=0)  # (d,)
            query_global = z_query_flat.mean(dim=0)  # (d,)
            global_features = torch.cat([support_global, query_global], dim=-1).unsqueeze(0)  # (1, 2*d)
            
            weights = self.weight_predictor(global_features).squeeze(0)  # (3,)
            w_ce, w_var, w_cov = weights[0], weights[1], weights[2]
            
            # Combine losses with dynamic weights
            loss = w_ce * ce_loss + w_var * var_reg + w_cov * cov_reg
        else:
            loss = ce_loss
        
        predict = torch.argmax(scores, dim = 1)
        acc = (predict == target).sum().item() / target.size(0)
        return acc, loss

class Attention(nn.Module):
    def __init__(self, dim, heads, dim_head, variant):
=======

        scores = self.set_forward(x)
        loss = self.loss_fn(scores, target)
        predict = torch.argmax(scores, dim=1)
        acc = (predict == target).sum().item() / target.size(0) * 100

        # Update accuracy and potentially switch attention mechanism
        self.update_accuracy(acc)

        return acc / 100, loss  # Return normalized accuracy


class Attention(nn.Module):
    def __init__(self, dim, heads, dim_head, variant, initial_cov_weight=0.6,
                 initial_var_weight=0.2, dynamic_weight=False):
>>>>>>> 3bbf6815
        super().__init__()
        inner_dim = heads * dim_head
        project_out = not(heads == 1 and dim_head == dim)

        self.heads = heads
        self.scale = dim_head ** -0.5
        self.sm = nn.Softmax(dim=-1)
        self.variant = variant
<<<<<<< HEAD
        self.input_linear = nn.Sequential(
            nn.LayerNorm(dim),
            nn.Linear(dim, inner_dim, bias = False))
        
        self.output_linear = nn.Linear(inner_dim, dim) if project_out else nn.Identity()
        
    def forward(self, q, k, v):
        f_q, f_k, f_v = map(lambda t: rearrange(
            self.input_linear(t), 'q n (h d) ->  h q n d', h = self.heads), (q, k ,v))    
        
        if self.variant == "cosine":
            dots = cosine_distance(f_q, f_k.transpose(-1, -2))                                         # (h, q, n, 1)
            out = torch.matmul(dots, f_v)                                                              # (h, q, n, d_h)
        
        else: # self.variant == "softmax"
            dots = torch.matmul(f_q, f_k.transpose(-1, -2)) * self.scale            
            out = torch.matmul(self.sm(dots), f_v)
        
        out = rearrange(out, 'h q n d -> q n (h d)')                                                   # (q, n, d)
        return self.output_linear(out)                                              


def cosine_distance(x1, x2):
    '''
    x1      =  [b, h, n, k]
    x2      =  [b, h, k, m]
    output  =  [b, h, n, m]
    '''
    dots = torch.matmul(x1, x2)
    scale = torch.einsum('bhi, bhj -> bhij', 
            (torch.norm(x1, 2, dim = -1), torch.norm(x2, 2, dim = -2)))
    return (dots / scale)
=======

        # Dynamic weighting components
        self.dynamic_weight = dynamic_weight
        if dynamic_weight:
            # Separate components instead of nn.Sequential to avoid recursion
            self.weight_linear1 = nn.Linear(dim_head * 2, dim_head)
            self.weight_layernorm = nn.LayerNorm(dim_head)
            self.weight_relu = nn.ReLU()
            self.weight_linear2 = nn.Linear(dim_head, 3)  # Now predict 3 weights
            self.weight_softmax = nn.Softmax(dim=-1)  # Ensure weights sum to 1.0
        else:
            # Fixed weights as parameters (still learnable)
            self.fixed_cov_weight = nn.Parameter(torch.tensor(initial_cov_weight))
            self.fixed_var_weight = nn.Parameter(torch.tensor(initial_var_weight))

        # Replace nn.Sequential for input linear to avoid lambda issues
        self.input_layernorm = nn.LayerNorm(dim)
        self.input_linear = nn.Linear(dim, inner_dim, bias=False)
        self.output_linear = nn.Linear(inner_dim, dim) if project_out else nn.Identity()

        self.weight_history = []  # To store weights for analysis
        self.record_weights = False  # Toggle for weight recording

    def input_transform(self, t):
        """Transform input through layernorm and linear projection"""
        return self.input_linear(self.input_layernorm(t))

    def weight_predictor_forward(self, x):
        """Forward pass through weight predictor"""
        x = self.weight_linear1(x)
        x = self.weight_layernorm(x)
        x = self.weight_relu(x)
        x = self.weight_linear2(x)
        return self.weight_softmax(x)

    def variance_component_torch(self, E, gamma=1.0, epsilon=1e-8):
        """PyTorch implementation of variance component"""
        # E shape: (batch, seq, dim)
        sigma = torch.sqrt(torch.var(E, dim=1, keepdim=True) + epsilon)  # (batch, 1, dim)
        V = torch.mean(torch.clamp(gamma - sigma, min=0.0))
        return V

    def covariance_component_torch(self, E):
        """PyTorch implementation of covariance component"""
        # E shape: (batch, seq, dim)
        batch_size, seq_len, dim = E.shape

        # Process in chunks to avoid OOM
        chunk_size = min(16, batch_size)  # Smaller chunks for memory efficiency
        cov_results = []

        for i in range(0, batch_size, chunk_size):
            end_idx = min(i + chunk_size, batch_size)
            E_chunk = E[i:end_idx]  # (chunk, seq, dim)

            # Compute mean and center the data
            E_mean = torch.mean(E_chunk, dim=1, keepdim=True)  # (chunk, 1, dim)
            centered = E_chunk - E_mean  # (chunk, seq, dim)

            # Compute covariance matrix for each sample in chunk
            for j in range(E_chunk.shape[0]):
                centered_sample = centered[j]  # (seq, dim)
                if seq_len > 1:
                    cov = torch.matmul(centered_sample.T, centered_sample) / (seq_len - 1)  # (dim, dim)
                else:
                    cov = torch.matmul(centered_sample.T, centered_sample)  # Handle single sequence case

                # Sum of squares of off-diagonal elements
                off_diag_mask = ~torch.eye(dim, dtype=torch.bool, device=cov.device)
                off_diag_sum = torch.sum(cov[off_diag_mask] ** 2)

                # Normalize by dimension
                C = off_diag_sum / dim
                cov_results.append(C)

            # Clear intermediate tensors
            del E_chunk, E_mean, centered
            if torch.cuda.is_available():
                torch.cuda.empty_cache()

        return torch.stack(cov_results).mean()

    def basic_attention_components(self, f_q, f_k):
        """Original attention mechanism for accuracy < 40%"""
        # Calculate covariance component
        q_centered = f_q - f_q.mean(dim=-1, keepdim=True)
        k_centered = f_k - f_k.mean(dim=-1, keepdim=True)
        cov_component = torch.matmul(q_centered, k_centered.transpose(-1, -2))
        cov_component = cov_component / f_q.size(-1)

        # Calculate variance component
        # Compute variance along feature dimension
        q_var = torch.var(f_q, dim=-1, keepdim=True)  # [h, q, n, 1]
        k_var = torch.var(f_k, dim=-1, keepdim=True).transpose(-1, -2)  # [h, q, 1, m]

        # Create variance-based attention
        var_component = torch.matmul(q_var, k_var)  # [h, q, n, m]
        var_component = var_component / f_q.size(-1)  # Scale like covariance

        return cov_component, var_component

    def advanced_attention_components(self, f_q, f_k, gamma=1.0, epsilon=1e-8):
        """
        FIXED: Advanced attention mechanism with proper tensor dimension handling
        This version resolves the RuntimeError: shape '[8, 1, 64]' is invalid for input of size 40960
        """
        # Determine the input format and handle different tensor shapes
        if len(f_q.shape) == 4:
            # Input format: [h, q, n, d] from rearrange operation
            heads, batch_size, seq_q, dim = f_q.shape
            _, _, seq_k, _ = f_k.shape

            # Dynamic calculation of sequence length k based on total elements
            total_elements_k = f_k.numel()
            expected_elements_k = heads * batch_size * seq_k * dim

            if total_elements_k != expected_elements_k:
                # Recalculate seq_k dynamically
                seq_k = total_elements_k // (heads * batch_size * dim)
                if seq_k * heads * batch_size * dim != total_elements_k:
                    print(f"Cannot resolve tensor reshape: f_k has {total_elements_k} elements")
                    return self.basic_attention_components(f_q, f_k)

            # Safely reshape for processing: (heads*batch, seq, dim)
            try:
                f_q_reshaped = f_q.permute(1, 0, 2, 3).contiguous().view(batch_size * heads, seq_q, dim)
                f_k_reshaped = f_k.permute(1, 0, 2, 3).contiguous().view(batch_size * heads, seq_k, dim)
            except RuntimeError as e:
                print(f"Error reshaping tensors: {e}")
                # Return safe fallback using basic attention components instead
                return self.basic_attention_components(f_q, f_k)

        else:
            print(f"Unexpected tensor dimensions: f_q {f_q.shape}, f_k {f_k.shape}")
            # Return safe fallback
            return self.basic_attention_components(f_q, f_k)

        # Compute components with memory optimization
        var_component_list = []
        cov_component_list = []

        # Process in smaller chunks to avoid OOM
        total_samples = batch_size * heads
        chunk_size = min(4, total_samples)  # Smaller chunks for better memory management

        try:
            for i in range(0, total_samples, chunk_size):
                end_idx = min(i + chunk_size, total_samples)

                # Get chunks
                q_chunk = f_q_reshaped[i:end_idx]  # (chunk, seq_q, dim)
                k_chunk = f_k_reshaped[i:end_idx]  # (chunk, seq_k, dim)

                # Compute variance component for this chunk
                var_q = self.variance_component_torch(q_chunk, gamma, epsilon)
                var_k = self.variance_component_torch(k_chunk, gamma, epsilon)
                var_comp = var_q * var_k
                var_component_list.append(var_comp.unsqueeze(0).expand(end_idx - i, seq_q, seq_k))

                # Compute covariance component for this chunk  
                cov_q = self.covariance_component_torch(q_chunk)
                cov_k = self.covariance_component_torch(k_chunk)
                cov_comp = cov_q * cov_k
                cov_component_list.append(cov_comp.unsqueeze(0).expand(end_idx - i, seq_q, seq_k))

                # Clear intermediate tensors
                del q_chunk, k_chunk
                if torch.cuda.is_available():
                    torch.cuda.empty_cache()

            # Combine results and reshape back to original format
            var_component = torch.cat(var_component_list, dim=0).view(batch_size, heads, seq_q, seq_k)
            cov_component = torch.cat(cov_component_list, dim=0).view(batch_size, heads, seq_q, seq_k)

            # Permute back to match f_q/f_k format [h, q, n, d] -> [h, q, n, m]
            var_component = var_component.permute(1, 0, 2, 3)
            cov_component = cov_component.permute(1, 0, 2, 3)

            return cov_component, var_component

        except Exception as e:
            print(f"Error in advanced attention computation: {e}")
            # Fallback to basic attention components
            return self.basic_attention_components(f_q, f_k)

    def forward(self, q, k, v, use_advanced=False, gamma=1.0, epsilon=1e-8):
        # FIXED: Properly handle q, k, v dimensions to ensure matrix multiplication compatibility

        # Apply input transformation to each tensor separately
        f_q = self.input_transform(q)  # [batch_q, seq_q, feat_dim] -> [batch_q, seq_q, inner_dim]
        f_k = self.input_transform(k)  # [batch_k, seq_k, feat_dim] -> [batch_k, seq_k, inner_dim]
        f_v = self.input_transform(v)  # [batch_v, seq_v, feat_dim] -> [batch_v, seq_v, inner_dim]

        # Apply rearrange to each transformed tensor
        f_q = rearrange(f_q, 'b n (h d) -> h b n d', h=self.heads)  # [heads, batch, seq_q, head_dim]
        f_k = rearrange(f_k, 'b n (h d) -> h b n d', h=self.heads)  # [heads, batch, seq_k, head_dim]
        f_v = rearrange(f_v, 'b n (h d) -> h b n d', h=self.heads)  # [heads, batch, seq_v, head_dim]

        if self.variant == "cosine":
            # Calculate cosine similarity (invariance component)
            # f_k.transpose(-1, -2) gives us [heads, batch, head_dim, seq_k]
            # cosine_distance(f_q, f_k.transpose(-1, -2)) gives [heads, batch, seq_q, seq_k]
            cosine_sim = cosine_distance(f_q, f_k.transpose(-1, -2))

            # Choose attention mechanism based on accuracy with error handling
            try:
                if use_advanced:
                    cov_component, var_component = self.advanced_attention_components(f_q, f_k, gamma, epsilon)
                else:
                    cov_component, var_component = self.basic_attention_components(f_q, f_k)

            except Exception as e:
                print(f"Error in attention components: {e}, falling back to basic")
                cov_component, var_component = self.basic_attention_components(f_q, f_k)

            # Weight combination logic
            if self.dynamic_weight:
                try:
                    # Use global feature statistics
                    q_global = f_q.mean(dim=(1, 2))  # [h, d]
                    k_global = f_k.mean(dim=(1, 2))  # [h, d]

                    # Concatenate global query and key features
                    qk_features = torch.cat([q_global, k_global], dim=-1)  # [h, 2d]

                    # Predict three weights per attention head
                    weights = self.weight_predictor_forward(qk_features)  # [h, 3]

                    # Record weights during evaluation if needed
                    if self.record_weights and not self.training:
                        self.weight_history.append(weights.detach().cpu().numpy().mean(axis=0))

                    # Extract individual weights
                    cos_weight = weights[:, 0].view(self.heads, 1, 1, 1)  # Cosine weight
                    cov_weight = weights[:, 1].view(self.heads, 1, 1, 1)  # Covariance weight
                    var_weight = weights[:, 2].view(self.heads, 1, 1, 1)  # Variance weight

                    # Combine all three components
                    dots = (cos_weight * cosine_sim +
                           cov_weight * cov_component + 
                           var_weight * var_component)

                except Exception as e:
                    print(f"Error in dynamic weighting: {e}, using equal weights")
                    # Fallback to equal weighting
                    dots = (cosine_sim + cov_component + var_component) / 3
            else:
                # Use fixed weights
                cov_weight = torch.sigmoid(self.fixed_cov_weight)
                var_weight = torch.sigmoid(self.fixed_var_weight)

                # Ensure weights sum to approximately 1 by using the remaining portion for cosine
                cos_weight = 1.0 - cov_weight - var_weight

                dots = (cos_weight * cosine_sim +
                       cov_weight * cov_component +
                       var_weight * var_component)

            # CRITICAL FIX: Ensure f_v has the correct sequence dimension to match dots
            # dots shape: [heads, batch, seq_q, seq_k] 
            # f_v shape should be: [heads, batch, seq_v, head_dim] where seq_v = seq_k

            # Check if sequence dimensions match for matrix multiplication
            if f_v.shape[2] != dots.shape[3]:  # seq_v != seq_k
                print(f"Warning: Sequence dimension mismatch - dots expects seq_k={dots.shape[3]} but f_v has seq_v={f_v.shape[2]}")

                # If k and v come from the same input (self-attention case), they should have same seq length
                # Adjust f_v to match the expected sequence length
                if dots.shape[3] < f_v.shape[2]:
                    # Truncate f_v
                    f_v = f_v[:, :, :dots.shape[3], :]
                elif dots.shape[3] > f_v.shape[2]:
                    # Pad f_v with zeros or repeat last elements
                    pad_size = dots.shape[3] - f_v.shape[2]
                    padding = f_v[:, :, -1:, :].expand(-1, -1, pad_size, -1)  # Repeat last element
                    f_v = torch.cat([f_v, padding], dim=2)

            # Now perform matrix multiplication: dots @ f_v
            out = torch.matmul(dots, f_v)  # [heads, batch, seq_q, head_dim]

        else:  # self.variant == "softmax"
            dots = torch.matmul(f_q, f_k.transpose(-1, -2)) * self.scale  # [heads, batch, seq_q, seq_k]

            # Same fix for softmax variant
            if f_v.shape[2] != dots.shape[3]:  # seq_v != seq_k
                print(f"Warning: Sequence dimension mismatch in softmax - adjusting f_v")
                if dots.shape[3] < f_v.shape[2]:
                    f_v = f_v[:, :, :dots.shape[3], :]
                elif dots.shape[3] > f_v.shape[2]:
                    pad_size = dots.shape[3] - f_v.shape[2]
                    padding = f_v[:, :, -1:, :].expand(-1, -1, pad_size, -1)
                    f_v = torch.cat([f_v, padding], dim=2)

            out = torch.matmul(self.sm(dots), f_v)  # [heads, batch, seq_q, head_dim]

        # Rearrange back to original format
        out = rearrange(out, 'h b n d -> b n (h d)')  # [batch, seq_q, inner_dim]
        return self.output_linear(out)

    def get_weight_stats(self):
        """Returns statistics about the weights used"""
        if not self.weight_history:
            return None

        weights = np.array(self.weight_history)

        if weights.shape[1] == 3:  # We have 3 components
            return {
                'cosine_mean': float(weights[:, 0].mean()),
                'cov_mean': float(weights[:, 1].mean()),
                'var_mean': float(weights[:, 2].mean()),
                'cosine_std': float(weights[:, 0].std()),
                'cov_std': float(weights[:, 1].std()),
                'var_std': float(weights[:, 2].std()),
                'histogram': {
                    'cosine': np.histogram(weights[:, 0], bins=10, range=(0,1))[0].tolist(),
                    'cov': np.histogram(weights[:, 1], bins=10, range=(0,1))[0].tolist(),
                    'var': np.histogram(weights[:, 2], bins=10, range=(0,1))[0].tolist()
                }
            }
        else:  # Legacy format with single weight
            return {
                'mean': float(weights.mean()),
                'std': float(weights.std()),
                'min': float(weights.min()),
                'max': float(weights.max()),
                'histogram': np.histogram(weights, bins=10, range=(0,1))[0].tolist()
            }

    def clear_weight_history(self):
        """Clear recorded weights"""
        self.weight_history = []
>>>>>>> 3bbf6815
<|MERGE_RESOLUTION|>--- conflicted
+++ resolved
@@ -14,13 +14,6 @@
 
 device = torch.device('cuda:0' if torch.cuda.is_available() else 'cpu')
 
-<<<<<<< HEAD
-class FewShotTransformer(MetaTemplate):
-    def __init__(self, model_func,  n_way, k_shot, n_query, variant = "softmax",
-                depth = 1, heads = 8, dim_head = 64, mlp_dim = 512,
-                gamma = 0.1, epsilon = 1e-8, use_regularization = True):
-        super(FewShotTransformer, self).__init__(model_func,  n_way, k_shot, n_query)
-=======
 def cosine_distance(x1, x2):
     """
     Compute cosine distance with proper dimension handling
@@ -81,7 +74,6 @@
             else:
                 return torch.tensor(0.0, device=x1.device)
 
->>>>>>> 3bbf6815
 
 class FewShotTransformer(MetaTemplate):
     def __init__(self, model_func, n_way, k_shot, n_query, variant="softmax", 
@@ -110,93 +102,6 @@
                              dynamic_weight=dynamic_weight)
         self.sm = nn.Softmax(dim=-2)
         self.proto_weight = nn.Parameter(torch.ones(n_way, k_shot, 1))
-<<<<<<< HEAD
-        
-        self.FFN = nn.Sequential(
-            nn.LayerNorm(dim),
-            nn.Linear(dim, mlp_dim),
-            nn.GELU(),
-            nn.Linear(mlp_dim, dim))
-        
-        self.linear = nn.Sequential(
-            nn.LayerNorm(dim),
-            nn.Linear(dim, dim_head),
-            CosineDistLinear(dim_head, 1) if variant == "cosine"
-            else nn.Linear(dim_head, 1))
-        
-        # Regularization parameters
-        self.gamma = gamma  # Target value for variance (fixed to 0.1 in experiments)
-        self.epsilon = epsilon  # Small scalar preventing numerical instability
-        self.use_regularization = use_regularization
-        
-        # Dynamic weight predictor for combining three loss components
-        if use_regularization:
-            # Input: global statistics from embeddings
-            # Output: 3 weights (for cross-entropy, variance, covariance)
-            self.weight_predictor = nn.Sequential(
-                nn.Linear(dim * 2, dim),  # Concatenate support and query embeddings
-                nn.LayerNorm(dim),
-                nn.ReLU(),
-                nn.Linear(dim, 3),
-                nn.Softmax(dim=-1)  # Ensure weights sum to 1
-            )
-        
-    def variance_regularization(self, E):
-        """
-        Compute Variance Regularization Term (Equation 5)
-        V(E) = (1/m) * sum_j max(0, gamma - sigma(E_j, epsilon))
-        where sigma(E_j, epsilon) = sqrt(Var(E_j) + epsilon)
-        
-        Args:
-            E: Embeddings tensor of shape (batch, m) where m is number of dimensions
-        Returns:
-            V: Variance regularization term (scalar)
-        """
-        # Compute variance for each dimension
-        var_per_dim = torch.var(E, dim=0)  # (m,)
-        
-        # Compute regularized standard deviation
-        sigma = torch.sqrt(var_per_dim + self.epsilon)  # (m,)
-        
-        # Compute hinge function
-        V = torch.mean(torch.clamp(self.gamma - sigma, min=0.0))
-        
-        return V
-    
-    def covariance_regularization(self, E):
-        """
-        Compute Covariance Regularization Term (Equation 6)
-        C(E) = (1/(m-1)) * sum_j (E_j - E_bar)(E_j - E_bar)^T
-        where E_bar = (1/K) * sum_i E_j
-        
-        This computes the sum of squared off-diagonal coefficients of the covariance matrix.
-        
-        Args:
-            E: Embeddings tensor of shape (batch, m) where m is number of dimensions
-        Returns:
-            C: Covariance regularization term (scalar)
-        """
-        # Center the embeddings
-        E_mean = torch.mean(E, dim=0, keepdim=True)  # (1, m)
-        E_centered = E - E_mean  # (batch, m)
-        
-        # Compute covariance matrix
-        batch_size = E.size(0)
-        if batch_size > 1:
-            cov = torch.matmul(E_centered.T, E_centered) / (batch_size - 1)  # (m, m)
-        else:
-            cov = torch.matmul(E_centered.T, E_centered)  # (m, m)
-        
-        # Sum of squares of off-diagonal elements
-        m = E.size(1)
-        off_diag_mask = ~torch.eye(m, dtype=torch.bool, device=E.device)
-        C = torch.sum(cov[off_diag_mask] ** 2) / m
-        
-        return C
-    
-    def set_forward(self, x, is_feature=False):
-=======
->>>>>>> 3bbf6815
 
         # Replace nn.Sequential with separate components to avoid lambda issues
         # FFN components
@@ -262,50 +167,6 @@
     def set_forward_loss(self, x):
         target = torch.from_numpy(np.repeat(range(self.n_way), self.n_query))
         target = Variable(target.to(device))  # this is the target groundtruth
-<<<<<<< HEAD
-        
-        # Get embeddings for regularization computation
-        z_support, z_query = self.parse_feature(x, is_feature=False)
-        
-        # Get prediction scores
-        scores = self.set_forward(x)
-        
-        # Compute cross-entropy loss (Equation 4)
-        ce_loss = self.loss_fn(scores, target)
-        
-        if self.use_regularization:
-            # Concatenate support and query embeddings for regularization
-            # E is the concatenation of support set embedding E_k and prototype embedding P_k
-            z_support_flat = z_support.contiguous().view(-1, z_support.size(-1))  # (n_way * k_shot, d)
-            z_query_flat = z_query.contiguous().view(-1, z_query.size(-1))  # (n_way * n_query, d)
-            E = torch.cat([z_support_flat, z_query_flat], dim=0)  # (n_way * (k_shot + n_query), d)
-            
-            # Compute variance regularization (Equation 5)
-            var_reg = self.variance_regularization(E)
-            
-            # Compute covariance regularization (Equation 6)
-            cov_reg = self.covariance_regularization(E)
-            
-            # Predict dynamic weights using global statistics
-            support_global = z_support_flat.mean(dim=0)  # (d,)
-            query_global = z_query_flat.mean(dim=0)  # (d,)
-            global_features = torch.cat([support_global, query_global], dim=-1).unsqueeze(0)  # (1, 2*d)
-            
-            weights = self.weight_predictor(global_features).squeeze(0)  # (3,)
-            w_ce, w_var, w_cov = weights[0], weights[1], weights[2]
-            
-            # Combine losses with dynamic weights
-            loss = w_ce * ce_loss + w_var * var_reg + w_cov * cov_reg
-        else:
-            loss = ce_loss
-        
-        predict = torch.argmax(scores, dim = 1)
-        acc = (predict == target).sum().item() / target.size(0)
-        return acc, loss
-
-class Attention(nn.Module):
-    def __init__(self, dim, heads, dim_head, variant):
-=======
 
         scores = self.set_forward(x)
         loss = self.loss_fn(scores, target)
@@ -321,7 +182,6 @@
 class Attention(nn.Module):
     def __init__(self, dim, heads, dim_head, variant, initial_cov_weight=0.6,
                  initial_var_weight=0.2, dynamic_weight=False):
->>>>>>> 3bbf6815
         super().__init__()
         inner_dim = heads * dim_head
         project_out = not(heads == 1 and dim_head == dim)
@@ -330,40 +190,6 @@
         self.scale = dim_head ** -0.5
         self.sm = nn.Softmax(dim=-1)
         self.variant = variant
-<<<<<<< HEAD
-        self.input_linear = nn.Sequential(
-            nn.LayerNorm(dim),
-            nn.Linear(dim, inner_dim, bias = False))
-        
-        self.output_linear = nn.Linear(inner_dim, dim) if project_out else nn.Identity()
-        
-    def forward(self, q, k, v):
-        f_q, f_k, f_v = map(lambda t: rearrange(
-            self.input_linear(t), 'q n (h d) ->  h q n d', h = self.heads), (q, k ,v))    
-        
-        if self.variant == "cosine":
-            dots = cosine_distance(f_q, f_k.transpose(-1, -2))                                         # (h, q, n, 1)
-            out = torch.matmul(dots, f_v)                                                              # (h, q, n, d_h)
-        
-        else: # self.variant == "softmax"
-            dots = torch.matmul(f_q, f_k.transpose(-1, -2)) * self.scale            
-            out = torch.matmul(self.sm(dots), f_v)
-        
-        out = rearrange(out, 'h q n d -> q n (h d)')                                                   # (q, n, d)
-        return self.output_linear(out)                                              
-
-
-def cosine_distance(x1, x2):
-    '''
-    x1      =  [b, h, n, k]
-    x2      =  [b, h, k, m]
-    output  =  [b, h, n, m]
-    '''
-    dots = torch.matmul(x1, x2)
-    scale = torch.einsum('bhi, bhj -> bhij', 
-            (torch.norm(x1, 2, dim = -1), torch.norm(x2, 2, dim = -2)))
-    return (dots / scale)
-=======
 
         # Dynamic weighting components
         self.dynamic_weight = dynamic_weight
@@ -695,5 +521,4 @@
 
     def clear_weight_history(self):
         """Clear recorded weights"""
-        self.weight_history = []
->>>>>>> 3bbf6815
+        self.weight_history = []