
import glob
import json
import os
import pdb
import pprint
import random
import time
import h5py
import numpy as np
import torch
import torch.nn as nn
import torch.optim
import torch.optim.lr_scheduler as lr_scheduler
import torch.utils.data.sampler
import tqdm
from torch.autograd import Variable
from torchsummary import summary
import psutil
import subprocess
try:
    import GPUtil
except ImportError:
    GPUtil = None
import sklearn.metrics as metrics
import torch.nn.functional as F

# Additional imports for enhanced functionality
try:
    import psutil
except ImportError:
    print("psutil not installed. System monitoring will be limited.")
    psutil = None

try:
    import GPUtil
except ImportError:
    print("GPUtil not installed. GPU monitoring will be limited.")
    GPUtil = None

from sklearn.metrics import confusion_matrix, f1_score

import backbone
import configs
import data.feature_loader as feat_loader
import wandb

from data.datamgr import SetDataManager
from io_utils import (get_assigned_file, get_best_file,
                     model_dict, parse_args)
from methods.CTX import CTX
from methods.transformer import FewShotTransformer
from methods.transformer import Attention
import eval_utils

global device
device = torch.device('cuda' if torch.cuda.is_available() else 'cpu')

def pretty_print(res):
    """Enhanced pretty printing"""
    if not res:
        print("No results to display!")
        return

    print(f"\n📊 EVALUATION RESULTS:")
    print("=" * 50)
    print(f"🎯 Macro-F1: {res['macro_f1']:.4f}")

    print("\n📈 Per-class F1 scores:")
    for name, f in zip(res["class_names"], res["class_f1"]):
        print(f"  F1 '{name}': {f:.4f}")

    print("\n🔢 Confusion matrix:")
    print(np.array(res["conf_mat"]))

    print(f"\n⏱️ Avg inference time/episode: {res['avg_inf_time']*1e3:.1f} ms")
    print(f"💾 Model size: {res['param_count']:.2f} M params")
    print(f"🖥️ GPU util: {res['gpu_util']*100:.1f}% | "
          f"mem {res['gpu_mem_used_MB']}/{res['gpu_mem_total_MB']} MB")
    print(f"🖥️ CPU util: {res['cpu_util']}% | "
          f"mem {res['cpu_mem_used_MB']:.0f}/{res['cpu_mem_total_MB']:.0f} MB")
    print("=" * 50)

def get_class_names_from_file(data_file, n_way=None):
    """
    Generate class names for few-shot evaluation.
    
    In few-shot learning, each episode randomly samples n_way classes from the dataset,
    and labels are re-mapped to 0, 1, ..., n_way-1 for each episode. Therefore, the
    class names should be generic labels representing these positions, not specific
    class names from the dataset (which vary across episodes).
    """
    try:
        with open(data_file, 'r') as f:
            meta = json.load(f)

        unique_labels = np.unique(meta['image_labels']).tolist()
        total_classes = len(unique_labels)
        
        # In few-shot learning, labels are re-mapped to 0 to n_way-1 for each episode
        # Use generic names that represent the position/way rather than specific classes
        if n_way:
            class_names = [f"Way {i}" for i in range(n_way)]
        else:
            # If n_way is not specified, use all available classes
            class_names = [f"Class {i}" for i in range(total_classes)]
        
        print(f"Dataset has {total_classes} classes total, using {len(class_names)} ways for evaluation")
        return class_names
    except Exception as e:
        print(f"Error extracting class names: {e}")
        return [f"Way {i}" for i in range(n_way)] if n_way else ["Class_0"]

def get_system_metrics():
    """Get current system resource usage"""
    try:
        # CPU metrics
        cpu_util = psutil.cpu_percent(interval=0.1)
        memory = psutil.virtual_memory()
        cpu_mem_used_MB = memory.used / (1024**2)
        cpu_mem_total_MB = memory.total / (1024**2)

        # GPU metrics
        gpu_util = 0
        gpu_mem_used_MB = 0
        gpu_mem_total_MB = 0

        if torch.cuda.is_available():
            try:
                if GPUtil is not None:
                    gpus = GPUtil.getGPUs()
                    if gpus:
                        gpu = gpus[0]  # Use first GPU
                        gpu_util = gpu.load
                        gpu_mem_used_MB = gpu.memoryUsed
                        gpu_mem_total_MB = gpu.memoryTotal
                else:
                    # Fallback to torch if GPUtil not available
                    gpu_mem_used_MB = torch.cuda.memory_allocated() / (1024**2)
                    gpu_mem_total_MB = torch.cuda.get_device_properties(0).total_memory / (1024**2)
            except:
                # Fallback to torch if GPUtil fails
                gpu_mem_used_MB = torch.cuda.memory_allocated() / (1024**2)
                gpu_mem_total_MB = torch.cuda.get_device_properties(0).total_memory / (1024**2)

        return {
            'cpu_util': cpu_util,
            'cpu_mem_used_MB': cpu_mem_used_MB,
            'cpu_mem_total_MB': cpu_mem_total_MB,
            'gpu_util': gpu_util,
            'gpu_mem_used_MB': gpu_mem_used_MB,
            'gpu_mem_total_MB': gpu_mem_total_MB
        }
    except Exception as e:
        print(f"Warning: Could not get system metrics: {e}")
        return {
            'cpu_util': 0,
            'cpu_mem_used_MB': 0,
            'cpu_mem_total_MB': 0,
            'gpu_util': 0,
            'gpu_mem_used_MB': 0,
            'gpu_mem_total_MB': 0
        }

def get_model_params(model):
    """Get model parameter count in millions"""
    try:
        param_count = sum(p.numel() for p in model.parameters() if p.requires_grad)
        return param_count / 1e6  # Convert to millions
    except:
        return 0.0

def evaluate_model_comprehensive(test_loader, model, params, testfile):
    """Comprehensive model evaluation with detailed metrics"""
    print("\n🔍 Starting comprehensive model evaluation...")

    # Get class names
    class_names = get_class_names_from_file(testfile, params.n_way)

    # Initialize tracking variables
    all_predictions = []
    all_true_labels = []
    inference_times = []

    # Get initial system metrics
    system_metrics = get_system_metrics()
    param_count = get_model_params(model)

    model.eval()
    with torch.no_grad():
        with tqdm.tqdm(total=len(test_loader), desc="Evaluating") as pbar:
            for i, (x, _) in enumerate(test_loader):
                start_time = time.time()

                # Clear cache before processing
                if torch.cuda.is_available():
                    torch.cuda.empty_cache()

                # Process in smaller chunks to avoid OOM
                if x.size(0) > 16:
                    scores_list = []
                    chunk_size = 8
                    for j in range(0, x.size(0), chunk_size):
                        x_chunk = x[j:j+chunk_size].to(device)
                        scores_chunk = model.set_forward(x_chunk)
                        scores_list.append(scores_chunk.cpu())
                        if torch.cuda.is_available():
                            torch.cuda.empty_cache()
                    scores = torch.cat(scores_list, dim=0)
                else:
                    x = x.to(device)
                    scores = model.set_forward(x)

                # Calculate inference time
                inference_time = time.time() - start_time
                inference_times.append(inference_time)

                # Get predictions and true labels
                pred = scores.data.cpu().numpy().argmax(axis=1)
                y_true = np.repeat(range(params.n_way), pred.shape[0]//params.n_way)

                all_predictions.extend(pred.tolist())
                all_true_labels.extend(y_true.tolist())

                pbar.update(1)

    # Calculate comprehensive metrics
    all_predictions = np.array(all_predictions)
    all_true_labels = np.array(all_true_labels)

    # Accuracy
    accuracy = np.mean(all_predictions == all_true_labels) * 100

    # F1 scores
    f1_scores = metrics.f1_score(all_true_labels, all_predictions, average=None, zero_division=0)
    macro_f1 = metrics.f1_score(all_true_labels, all_predictions, average='macro', zero_division=0)

    # Confusion matrix
    conf_matrix = metrics.confusion_matrix(all_true_labels, all_predictions)

    # Timing metrics
    avg_inference_time = np.mean(inference_times)

    # Final system metrics
    final_system_metrics = get_system_metrics()

    # Compile results
    evaluation_results = {
        'accuracy': accuracy,
        'macro_f1': macro_f1,
        'class_f1': f1_scores.tolist(),
        'class_names': class_names,
        'conf_mat': conf_matrix.tolist(),
        'avg_inf_time': avg_inference_time,
        'param_count': param_count,
        'cpu_util': final_system_metrics['cpu_util'],
        'cpu_mem_used_MB': final_system_metrics['cpu_mem_used_MB'],
        'cpu_mem_total_MB': final_system_metrics['cpu_mem_total_MB'],
        'gpu_util': final_system_metrics['gpu_util'],
        'gpu_mem_used_MB': final_system_metrics['gpu_mem_used_MB'],
        'gpu_mem_total_MB': final_system_metrics['gpu_mem_total_MB']
    }

    return evaluation_results

def safe_checkpoint_save(checkpoint_dict, filepath, max_retries=3):
    """
    Safely save a checkpoint with error handling and cleanup.
    
    Args:
        checkpoint_dict: Dictionary containing model state to save
        filepath: Path where checkpoint should be saved
        max_retries: Maximum number of retry attempts
    
    Returns:
        bool: True if save succeeded, False otherwise
    """
    import shutil
    import tempfile
    
    # Clean up old checkpoint files to free space (keep only last 3)
    checkpoint_dir = os.path.dirname(filepath)
    filename = os.path.basename(filepath)
    
    # Only clean up numbered checkpoints, not best_model.tar
    if filename != 'best_model.tar' and filename.endswith('.tar'):
        try:
            # Get all numbered checkpoint files
            checkpoint_files = []
            for f in os.listdir(checkpoint_dir):
                if f.endswith('.tar') and f != 'best_model.tar':
                    try:
                        # Extract epoch number from filename
                        epoch_num = int(f.replace('.tar', ''))
                        checkpoint_files.append((epoch_num, os.path.join(checkpoint_dir, f)))
                    except ValueError:
                        continue
            
            # Sort by epoch number and keep only the last 2 (plus the one we're about to save = 3 total)
            if len(checkpoint_files) > 2:
                checkpoint_files.sort(key=lambda x: x[0])
                # Remove older checkpoints
                for epoch_num, old_file in checkpoint_files[:-2]:
                    try:
                        os.remove(old_file)
                        print(f"Removed old checkpoint: {os.path.basename(old_file)}")
                    except Exception as e:
                        print(f"Warning: Could not remove old checkpoint {old_file}: {e}")
        except Exception as e:
            print(f"Warning: Error during checkpoint cleanup: {e}")
    
    # Try to save with retries
    for attempt in range(max_retries):
        try:
            # Use atomic write pattern: write to temp file first, then rename
            temp_fd, temp_path = tempfile.mkstemp(dir=checkpoint_dir, suffix='.tar.tmp')
            os.close(temp_fd)  # Close the file descriptor
            
            try:
                # Save to temporary file
                torch.save(checkpoint_dict, temp_path)
                
                # Atomic rename
                shutil.move(temp_path, filepath)
                
                print(f"✓ Checkpoint saved successfully: {os.path.basename(filepath)}")
                return True
                
            except Exception as e:
                # Clean up temp file if it exists
                if os.path.exists(temp_path):
                    try:
                        os.remove(temp_path)
                    except:
                        pass
                raise e
                
        except Exception as e:
            if attempt < max_retries - 1:
                print(f"Warning: Checkpoint save attempt {attempt + 1} failed: {e}")
                print(f"Retrying... ({attempt + 2}/{max_retries})")
                time.sleep(1)  # Brief pause before retry
            else:
                print(f"✗ ERROR: Failed to save checkpoint after {max_retries} attempts")
                print(f"  File: {filepath}")
                print(f"  Error: {e}")
                print(f"  Training will continue without saving this checkpoint.")
                return False
    
    return False

def train(base_loader, val_loader, model, optimization, num_epoch, params):
    # Memory optimization settings
    torch.cuda.empty_cache()
    os.environ['PYTORCH_CUDA_ALLOC_CONF'] = 'expandable_segments:True'

    if optimization == 'Adam':
        optimizer = torch.optim.Adam(
            model.parameters(), lr=params.learning_rate, weight_decay=params.weight_decay)
    elif optimization == 'AdamW':
        optimizer = torch.optim.AdamW(
            model.parameters(), lr=params.learning_rate, weight_decay=params.weight_decay)
    elif optimization == 'SGD':
        optimizer = torch.optim.SGD(
            model.parameters(), lr=params.learning_rate, momentum=params.momentum, weight_decay=params.weight_decay)
    else:
        raise ValueError('Unknown optimization, please define by yourself')

    # Enable mixed precision training for better memory efficiency
    scaler = torch.cuda.amp.GradScaler() if torch.cuda.is_available() else None
    
    # Add learning rate scheduler for better convergence
    # CosineAnnealingLR helps the model converge better by gradually reducing learning rate
    scheduler = lr_scheduler.CosineAnnealingLR(optimizer, T_max=num_epoch, eta_min=1e-6)
    
    # Gradient accumulation steps to reduce memory usage
    accumulation_steps = 2

    max_acc = 0
    for epoch in range(num_epoch):
        model.train()

        # Memory-optimized training loop
        total_loss = 0
        total_acc = 0
        num_batches = 0

        with tqdm.tqdm(total=len(base_loader)) as pbar:
            for i, (x, _) in enumerate(base_loader):
                # Clear cache before processing
                if torch.cuda.is_available():
                    torch.cuda.empty_cache()

                # Process in smaller chunks if batch is too large
                if x.size(0) > 32:
                    chunk_size = 16
                    chunk_losses = []
                    chunk_accs = []
                    for j in range(0, x.size(0), chunk_size):
                        x_chunk = x[j:j+chunk_size].to(device)
                        
                        # Use mixed precision for memory efficiency
                        if scaler is not None:
                            with torch.cuda.amp.autocast():
                                acc, loss = model.set_forward_loss(x_chunk)
                            # Scale loss for gradient accumulation
                            loss = loss / accumulation_steps
                            scaler.scale(loss).backward()
                        else:
                            acc, loss = model.set_forward_loss(x_chunk)
                            loss = loss / accumulation_steps
                            loss.backward()
                        
                        chunk_losses.append(loss.item() * accumulation_steps)
                        chunk_accs.append(acc)
                        
                        # Update weights after accumulation steps
                        if (j // chunk_size + 1) % accumulation_steps == 0:
                            if scaler is not None:
                                scaler.unscale_(optimizer)
                                torch.nn.utils.clip_grad_norm_(model.parameters(), max_norm=1.0)
                                scaler.step(optimizer)
                                scaler.update()
                            else:
                                torch.nn.utils.clip_grad_norm_(model.parameters(), max_norm=1.0)
                                optimizer.step()
                            optimizer.zero_grad()
                        
                        # Clear cache after each chunk
                        if torch.cuda.is_available():
                            torch.cuda.empty_cache()
                    avg_loss = np.mean(chunk_losses)
                    avg_acc = np.mean(chunk_accs)
                else:
                    x = x.to(device)
                    
                    # Use mixed precision for memory efficiency
                    if scaler is not None:
                        with torch.cuda.amp.autocast():
                            acc, loss = model.set_forward_loss(x)
                        # Scale loss for gradient accumulation
                        loss = loss / accumulation_steps
                        scaler.scale(loss).backward()
                    else:
                        acc, loss = model.set_forward_loss(x)
                        loss = loss / accumulation_steps
                        loss.backward()
                    
                    # Update weights after accumulation steps
                    if (i + 1) % accumulation_steps == 0:
                        if scaler is not None:
                            scaler.unscale_(optimizer)
                            torch.nn.utils.clip_grad_norm_(model.parameters(), max_norm=1.0)
                            scaler.step(optimizer)
                            scaler.update()
                        else:
                            torch.nn.utils.clip_grad_norm_(model.parameters(), max_norm=1.0)
                            optimizer.step()
                        optimizer.zero_grad()
                    
                    avg_loss = loss.item() * accumulation_steps
                    avg_acc = acc

                total_loss += avg_loss
                total_acc += avg_acc
                num_batches += 1

                pbar.set_description(
                    f'Epoch {epoch+1}/{num_epoch} | Loss: {avg_loss:.4f} | Acc: {avg_acc*100:.2f}% | Mode: {"Advanced" if hasattr(model, "use_advanced_attention") and model.use_advanced_attention else "Basic"}')
                pbar.update(1)

        # Validation phase with memory optimization
        with torch.no_grad():
            model.eval()
            if not os.path.isdir(params.checkpoint_dir):
                os.makedirs(params.checkpoint_dir)

            val_acc = validate_model(val_loader, model)

            # FIXED: Changed from acc > 40% to val_acc > 40%
            if val_acc > 40:
                print(f"🎯 Validation accuracy above 40%! Current: {val_acc:.2f}%")

            if val_acc > max_acc:
                print(f"Best model! Save... Accuracy: {val_acc:.2f}%")
                max_acc = val_acc
                outfile = os.path.join(params.checkpoint_dir, 'best_model.tar')
                safe_checkpoint_save(
                    {'epoch': epoch, 'state': model.state_dict()}, outfile)

            if (epoch % params.save_freq == 0) or (epoch == num_epoch-1):
                outfile = os.path.join(
                    params.checkpoint_dir, '{:d}.tar'.format(epoch))
                safe_checkpoint_save(
                    {'epoch': epoch, 'state': model.state_dict()}, outfile)
        
        # Step the learning rate scheduler
        scheduler.step()

        print(f"Epoch {epoch+1} - Attention Mode: {'Advanced' if hasattr(model, 'use_advanced_attention') and model.use_advanced_attention else 'Basic'} - LR: {scheduler.get_last_lr()[0]:.6f}")
        print()
    return model

<<<<<<< HEAD
def direct_test(test_loader, model, params, data_file=None, comprehensive=True):
    """Enhanced testing function with optional comprehensive evaluation"""
    if comprehensive and data_file:
        # Get class names from data file
        class_names = get_class_names_from_file(data_file, params.n_way)
        
        # Use eval_utils comprehensive evaluation
        results = eval_utils.evaluate(test_loader, model, params.n_way, class_names=class_names, device=device)
        eval_utils.pretty_print(results)
        
        # Still return traditional accuracy metrics for backward compatibility
        acc_mean = results['accuracy'] * 100  # Convert accuracy to percentage scale
        acc_std = np.std([f1 * 100 for f1 in results['class_f1']])  # Std of class F1s
        
        return acc_mean, acc_std, results
    else:
        # Original direct_test functionality with F1 score calculation
        acc = []
        all_preds = []
        all_labels = []
        iter_num = len(test_loader)
        
        if iter_num == 0:
            print("ERROR: Test loader is empty")
            return 0.0, 0.0

        with tqdm.tqdm(total=len(test_loader)) as pbar:
            for i, (x, _) in enumerate(test_loader):
                with torch.cuda.amp.autocast(enabled=True):
                    scores = model.set_forward(x)
                    pred = scores.data.cpu().numpy().argmax(axis=1)
                    
                    # Move computation to CPU and free GPU memory
                    y = np.repeat(range(params.n_way), pred.shape[0]//params.n_way)
                    
                    all_preds.extend(pred.tolist())
                    all_labels.extend(y.tolist())
                    
                    acc.append(np.mean(pred == y)*100)
                    
                    # Clear unnecessary tensors
                    del scores
                    torch.cuda.empty_cache()
                    
                    pbar.set_description('Test | Acc {:.6f}'.format(np.mean(acc)))
                    pbar.update(1)
        
        acc_all = np.asarray(acc)
        acc_mean = np.mean(acc_all)
        acc_std = np.std(acc_all)
        
        # Calculate and display per-class F1 scores
        all_preds = np.array(all_preds)
        all_labels = np.array(all_labels)
        class_f1 = f1_score(all_labels, all_preds, average=None)
        macro_f1 = f1_score(all_labels, all_preds, average='macro')
        
        print(f"\n📊 F1 Score Results:")
        print(f"Macro-F1: {macro_f1:.4f}")
        print("\nPer-class F1 scores:")
        for i, f1 in enumerate(class_f1):
            print(f"  Class {i}: {f1:.4f}")
        
        return acc_mean, acc_std
=======
def validate_model(val_loader, model):
    """Memory-optimized validation function"""
    acc_list = []

    with tqdm.tqdm(total=len(val_loader)) as pbar:
        for i, (x, _) in enumerate(val_loader):
            # Clear cache before processing
            if torch.cuda.is_available():
                torch.cuda.empty_cache()

            # Process in chunks to avoid OOM
            if x.size(0) > 16:
                chunk_size = 8
                chunk_accs = []
                for j in range(0, x.size(0), chunk_size):
                    x_chunk = x[j:j+chunk_size].to(device)
                    # Use mixed precision for validation
                    with torch.cuda.amp.autocast():
                        acc, _ = model.set_forward_loss(x_chunk)
                    chunk_accs.append(acc)
                    if torch.cuda.is_available():
                        torch.cuda.empty_cache()
                avg_acc = np.mean(chunk_accs)
            else:
                x = x.to(device)
                # Use mixed precision for validation
                with torch.cuda.amp.autocast():
                    avg_acc, _ = model.set_forward_loss(x)

            acc_list.append(avg_acc * 100)
            pbar.set_description(f'Val | Acc: {np.mean(acc_list):.2f}%')
            pbar.update(1)

    return np.mean(acc_list)

def direct_test(test_loader, model, params):
    """Memory-optimized testing function"""
    acc = []

    with tqdm.tqdm(total=len(test_loader)) as pbar:
        for i, (x, _) in enumerate(test_loader):
            # Clear cache before processing
            if torch.cuda.is_available():
                torch.cuda.empty_cache()

            # Process in smaller chunks to avoid OOM
            if x.size(0) > 16:
                scores_list = []
                chunk_size = 8
                for j in range(0, x.size(0), chunk_size):
                    x_chunk = x[j:j+chunk_size].to(device)
                    with torch.no_grad():
                        # Use mixed precision for inference
                        with torch.cuda.amp.autocast():
                            scores_chunk = model.set_forward(x_chunk)
                    scores_list.append(scores_chunk.cpu())
                    if torch.cuda.is_available():
                        torch.cuda.empty_cache()
                scores = torch.cat(scores_list, dim=0)
            else:
                with torch.no_grad():
                    x = x.to(device)
                    # Use mixed precision for inference
                    with torch.cuda.amp.autocast():
                        scores = model.set_forward(x)

            pred = scores.data.cpu().numpy().argmax(axis=1)
            y = np.repeat(range(params.n_way), pred.shape[0]//params.n_way)
            acc.append(np.mean(pred == y)*100)

            pbar.set_description(
                f'Test | Acc: {np.mean(acc):.2f}% | Mode: {"Advanced" if hasattr(model, "use_advanced_attention") and model.use_advanced_attention else "Basic"}')
            pbar.update(1)

    acc_all = np.asarray(acc)
    acc_mean = np.mean(acc_all)
    acc_std = np.std(acc_all)

    return acc_mean, acc_std

def analyze_dynamic_weights(model, val_loader):
    """Analyze the learned dynamic weights"""
    # Enable weight recording
    for module in model.modules():
        if isinstance(module, Attention):
            if hasattr(module, 'record_weights'):
                module.record_weights = True

    # Run validation to collect weights
    print("Collecting dynamic weight statistics...")
    with torch.no_grad():
        model.eval()
        with tqdm.tqdm(total=min(50, len(val_loader))) as pbar:  # Limit to 50 batches for analysis
            for i, (x, _) in enumerate(val_loader):
                if i >= 50:  # Limit analysis to save time
                    break

                # Process in small chunks for memory efficiency
                if x.size(0) > 8:
                    chunk_size = 4
                    for j in range(0, x.size(0), chunk_size):
                        x_chunk = x[j:j+chunk_size].to(device)
                        model.set_forward(x_chunk)
                        if torch.cuda.is_available():
                            torch.cuda.empty_cache()
                else:
                    x = x.to(device)
                    model.set_forward(x)

                pbar.update(1)

    # Analyze weights
    print("\n" + "="*60)
    print("DYNAMIC WEIGHT ANALYSIS")
    print("="*60)

    for i, module in enumerate(model.modules()):
        if isinstance(module, Attention):
            if hasattr(module, 'get_weight_stats'):
                stats = module.get_weight_stats()
                if stats:
                    print(f"\nAttention Block {i} Weight Statistics:")
                    print("-" * 40)

                    if 'cosine_mean' in stats:  # 3-component format
                        print(f"  Cosine weight: {stats['cosine_mean']:.4f} ± {stats['cosine_std']:.4f}")
                        print(f"  Covariance weight: {stats['cov_mean']:.4f} ± {stats['cov_std']:.4f}")
                        print(f"  Variance weight: {stats['var_mean']:.4f} ± {stats['var_std']:.4f}")

                        print("\n Weight Distribution:")
                        for comp in ['cosine', 'cov', 'var']:
                            print(f"  {comp.capitalize()}:")
                            hist = stats['histogram'][comp]
                            for bin_idx, count in enumerate(hist):
                                if count > 0:  # Only show non-zero bins
                                    bin_start = bin_idx/10
                                    bin_end = (bin_idx+1)/10
                                    print(f"    {bin_start:.1f}-{bin_end:.1f}: {count}")
                    else:  # Legacy format
                        print(f"  Mean: {stats['mean']:.4f}")
                        print(f"  Std: {stats['std']:.4f}")
                        print(f"  Range: [{stats['min']:.4f}, {stats['max']:.4f}]")

                        print("\n Distribution:")
                        for bin_idx, count in enumerate(stats['histogram']):
                            if count > 0:  # Only show non-zero bins
                                bin_start = bin_idx/10
                                bin_end = (bin_idx+1)/10
                                print(f"    {bin_start:.1f}-{bin_end:.1f}: {count}")

                # Clear history and disable recording
                if hasattr(module, 'clear_weight_history'):
                    module.clear_weight_history()
                if hasattr(module, 'record_weights'):
                    module.record_weights = False

    print("="*60)
>>>>>>> ec118115

def seed_func():
    seed = 4040
    torch.manual_seed(seed)
    torch.cuda.manual_seed(seed)
    np.random.seed(10)
    random.seed(seed)
    torch.manual_seed(seed)
    torch.backends.cudnn.benchmark = False
    torch.backends.cudnn.deterministic = True

def change_model(model_name):
    if model_name == 'Conv4':
        model_name = 'Conv4NP'
    elif model_name == 'Conv6':
        model_name = 'Conv6NP'
    elif model_name == 'Conv4S':
        model_name = 'Conv4SNP'
    elif model_name == 'Conv6S':
        model_name = 'Conv6SNP'
    return model_name

if __name__ == '__main__':
    # Enable memory optimization from the start
    torch.cuda.empty_cache()
    os.environ['PYTORCH_CUDA_ALLOC_CONF'] = 'expandable_segments:True'

    params = parse_args()
    
    pp = pprint.PrettyPrinter(indent=4)
    pp.pprint(vars(params))
    print()

    project_name = "Few-Shot_TransFormer"

    if params.dataset == 'Omniglot':
        params.n_query = 15

    if params.wandb:
        wandb_name = params.method + "_" + params.backbone + "_" + params.dataset + \
                     "_" + str(params.n_way) + "w" + str(params.k_shot) + "s"
        if params.train_aug:
            wandb_name += "_aug"
        if params.FETI and 'ResNet' in params.backbone:
            wandb_name += "_FETI"
        wandb_name += "_" + params.datetime
        wandb.init(project=project_name, name=wandb_name,
                   config=params, id=params.datetime)

    print()

    if params.dataset == 'cross':
        base_file = configs.data_dir['miniImagenet'] + 'all.json'
        val_file = configs.data_dir['CUB'] + 'val.json'
    elif params.dataset == 'cross_char':
        base_file = configs.data_dir['Omniglot'] + 'noLatin.json'
        val_file = configs.data_dir['emnist'] + 'val.json'
    else:
        base_file = configs.data_dir[params.dataset] + 'base.json'
        val_file = configs.data_dir[params.dataset] + 'val.json'

    if params.dataset == "CIFAR":
        image_size = 112 if 'ResNet' in params.backbone else 64
    else:
        image_size = 224 if 'ResNet' in params.backbone else 84

    if params.dataset in ['Omniglot', 'cross_char']:
        if params.backbone == 'Conv4':
            params.backbone = 'Conv4S'
        if params.backbone == 'Conv6':
            params.backbone = 'Conv6S'

    optimization = params.optimization

    if params.method in ['FSCT_softmax', 'FSCT_cosine', 'CTX_softmax', 'CTX_cosine']:
        few_shot_params = dict(
            n_way=params.n_way, k_shot=params.k_shot, n_query=params.n_query)

        base_datamgr = SetDataManager(
            image_size, n_episode=params.n_episode, **few_shot_params)
        base_loader = base_datamgr.get_data_loader(
            base_file, aug=params.train_aug)

        val_datamgr = SetDataManager(
            image_size, n_episode=params.n_episode, **few_shot_params)
        val_loader = val_datamgr.get_data_loader(
            val_file, aug=False)

        seed_func()

        if params.method in ['FSCT_softmax', 'FSCT_cosine']:
            variant = 'cosine' if params.method == 'FSCT_cosine' else 'softmax'

            def feature_model():
                if params.dataset in ['Omniglot', 'cross_char']:
                    params.backbone = change_model(params.backbone)
                return model_dict[params.backbone](params.FETI, params.dataset, flatten=True) if 'ResNet' in params.backbone else model_dict[params.backbone](params.dataset, flatten=True)

            # Enable dynamic weighting for improved accuracy
            # Optimized initial weights: higher covariance weight helps with feature separation
            model = FewShotTransformer(feature_model, variant=variant, 
                                     initial_cov_weight=0.5,  # Increased for stronger covariance regularization
                                     initial_var_weight=0.25, # Balanced variance regularization
                                     dynamic_weight=True,
                                     **few_shot_params)

        elif params.method in ['CTX_softmax', 'CTX_cosine']:
            variant = 'cosine' if params.method == 'CTX_cosine' else 'softmax'
            input_dim = 512 if "ResNet" in params.backbone else 64

            def feature_model():
                if params.dataset in ['Omniglot', 'cross_char']:
                    params.backbone = change_model(params.backbone)
                return model_dict[params.backbone](params.FETI, params.dataset, flatten=False) if 'ResNet' in params.backbone else model_dict[params.backbone](params.dataset, flatten=False)
            
            model = CTX(feature_model, variant=variant, input_dim=input_dim, **few_shot_params)

        else:
            raise ValueError('Unknown method')

        model = model.to(device)

        params.checkpoint_dir = '%sc/%s/%s_%s' % (
            configs.save_dir, params.dataset, params.backbone, params.method)

        if params.train_aug:
            params.checkpoint_dir += '_aug'
        if params.FETI and 'ResNet' in params.backbone:
            params.checkpoint_dir += '_FETI'
        params.checkpoint_dir += '_%dway_%dshot' % (
            params.n_way, params.k_shot)

        if not os.path.isdir(params.checkpoint_dir):
            os.makedirs(params.checkpoint_dir)

        print("===================================")
        print("Train phase: ")
        model = train(base_loader, val_loader, model, optimization, params.num_epoch, params)

        # Analyze dynamic weights if using cosine variant
        if hasattr(model, 'ATTN') and hasattr(model.ATTN, 'dynamic_weight') and model.ATTN.dynamic_weight:
            print("\n===================================")
            print("Dynamic Weight Analysis: ")
            analyze_dynamic_weights(model, val_loader)

        print("===================================")
        print("Test phase: ")

        # Clear CUDA cache to free up memory for testing
        if torch.cuda.is_available():
            torch.cuda.empty_cache()

        iter_num = params.test_iter
        split = params.split

        if params.dataset == 'cross':
            if split == 'base':
                testfile = configs.data_dir['miniImagenet'] + 'all.json'
            else:
                testfile = configs.data_dir['CUB'] + split + '.json'
        elif params.dataset == 'cross_char':
            if split == 'base':
                testfile = configs.data_dir['Omniglot'] + 'noLatin.json'
            else:
                testfile = configs.data_dir['emnist'] + split + '.json'
        else:
            testfile = configs.data_dir[params.dataset] + split + '.json'

        if params.save_iter != -1:
            modelfile = get_assigned_file(params.checkpoint_dir, params.save_iter)
        else:
            modelfile = get_best_file(params.checkpoint_dir)

        test_datamgr = SetDataManager(
            image_size, n_episode=iter_num, **few_shot_params)
        test_loader = test_datamgr.get_data_loader(testfile, aug=False)

        model = model.to(device)

        if modelfile is not None:
            tmp = torch.load(modelfile)
            model.load_state_dict(tmp['state'])

        # Use comprehensive evaluation
        print("\n🚀 Starting comprehensive evaluation...")
        eval_results = evaluate_model_comprehensive(test_loader, model, params, testfile)

        # Pretty print the results
        pretty_print(eval_results)

        # Also compute traditional metrics for compatibility
        acc_mean, acc_std = direct_test(test_loader, model, params)

        print('\n📊 Traditional Test Results:')
        print('%d Test Acc = %4.2f%% +- %4.2f%%' %
              (iter_num, acc_mean, 1.96 * acc_std/np.sqrt(iter_num)))
        print(f"Final attention mechanism used: {'Advanced' if hasattr(model, 'use_advanced_attention') and model.use_advanced_attention else 'Basic'}")

        if params.wandb:
            # Log both traditional and comprehensive metrics
            wandb.log({
                'Test Acc': acc_mean,
                'Test Std': acc_std,
                'Comprehensive/Macro_F1': eval_results['macro_f1'],
                'Comprehensive/Avg_Inference_Time_ms': eval_results['avg_inf_time'] * 1000,
                'Comprehensive/Model_Size_M': eval_results['param_count'],
                'Comprehensive/GPU_Util_Percent': eval_results['gpu_util'] * 100,
                'Comprehensive/CPU_Util_Percent': eval_results['cpu_util'],
                'Attention Mode': 'Advanced' if hasattr(model, 'use_advanced_attention') and model.use_advanced_attention else 'Basic'
            })

        with open('./record/results.txt', 'a') as f:
            timestamp = params.datetime
            aug_str = '-aug' if params.train_aug else ''
            aug_str += '-FETI' if params.FETI and 'ResNet' in params.backbone else ''

            if params.backbone == "Conv4SNP":
                params.backbone = "Conv4"
            elif params.backbone == "Conv6SNP":
                params.backbone = "Conv6"

            exp_setting = '%s-%s-%s%s-%sw%ss' % (params.dataset, params.backbone,
                                                 params.method, aug_str, params.n_way, params.k_shot)
            acc_str = 'Test Acc = %4.2f%% +- %4.2f%%' % (acc_mean, 1.96 * acc_std/np.sqrt(iter_num))
            attention_mode = 'Advanced' if hasattr(model, 'use_advanced_attention') and model.use_advanced_attention else 'Basic'

            # Enhanced logging with comprehensive metrics
            f.write('Time: %s Setting: %s %s (Attention: %s) | Macro-F1: %.4f | Inf-Time: %.1fms | Params: %.2fM\n' % 
                   (timestamp, exp_setting.ljust(50), acc_str, attention_mode, 
                    eval_results['macro_f1'], eval_results['avg_inf_time']*1000, eval_results['param_count']))

        if params.wandb:
            wandb.finish()<|MERGE_RESOLUTION|>--- conflicted
+++ resolved
@@ -501,7 +501,6 @@
         print()
     return model
 
-<<<<<<< HEAD
 def direct_test(test_loader, model, params, data_file=None, comprehensive=True):
     """Enhanced testing function with optional comprehensive evaluation"""
     if comprehensive and data_file:
@@ -566,165 +565,6 @@
             print(f"  Class {i}: {f1:.4f}")
         
         return acc_mean, acc_std
-=======
-def validate_model(val_loader, model):
-    """Memory-optimized validation function"""
-    acc_list = []
-
-    with tqdm.tqdm(total=len(val_loader)) as pbar:
-        for i, (x, _) in enumerate(val_loader):
-            # Clear cache before processing
-            if torch.cuda.is_available():
-                torch.cuda.empty_cache()
-
-            # Process in chunks to avoid OOM
-            if x.size(0) > 16:
-                chunk_size = 8
-                chunk_accs = []
-                for j in range(0, x.size(0), chunk_size):
-                    x_chunk = x[j:j+chunk_size].to(device)
-                    # Use mixed precision for validation
-                    with torch.cuda.amp.autocast():
-                        acc, _ = model.set_forward_loss(x_chunk)
-                    chunk_accs.append(acc)
-                    if torch.cuda.is_available():
-                        torch.cuda.empty_cache()
-                avg_acc = np.mean(chunk_accs)
-            else:
-                x = x.to(device)
-                # Use mixed precision for validation
-                with torch.cuda.amp.autocast():
-                    avg_acc, _ = model.set_forward_loss(x)
-
-            acc_list.append(avg_acc * 100)
-            pbar.set_description(f'Val | Acc: {np.mean(acc_list):.2f}%')
-            pbar.update(1)
-
-    return np.mean(acc_list)
-
-def direct_test(test_loader, model, params):
-    """Memory-optimized testing function"""
-    acc = []
-
-    with tqdm.tqdm(total=len(test_loader)) as pbar:
-        for i, (x, _) in enumerate(test_loader):
-            # Clear cache before processing
-            if torch.cuda.is_available():
-                torch.cuda.empty_cache()
-
-            # Process in smaller chunks to avoid OOM
-            if x.size(0) > 16:
-                scores_list = []
-                chunk_size = 8
-                for j in range(0, x.size(0), chunk_size):
-                    x_chunk = x[j:j+chunk_size].to(device)
-                    with torch.no_grad():
-                        # Use mixed precision for inference
-                        with torch.cuda.amp.autocast():
-                            scores_chunk = model.set_forward(x_chunk)
-                    scores_list.append(scores_chunk.cpu())
-                    if torch.cuda.is_available():
-                        torch.cuda.empty_cache()
-                scores = torch.cat(scores_list, dim=0)
-            else:
-                with torch.no_grad():
-                    x = x.to(device)
-                    # Use mixed precision for inference
-                    with torch.cuda.amp.autocast():
-                        scores = model.set_forward(x)
-
-            pred = scores.data.cpu().numpy().argmax(axis=1)
-            y = np.repeat(range(params.n_way), pred.shape[0]//params.n_way)
-            acc.append(np.mean(pred == y)*100)
-
-            pbar.set_description(
-                f'Test | Acc: {np.mean(acc):.2f}% | Mode: {"Advanced" if hasattr(model, "use_advanced_attention") and model.use_advanced_attention else "Basic"}')
-            pbar.update(1)
-
-    acc_all = np.asarray(acc)
-    acc_mean = np.mean(acc_all)
-    acc_std = np.std(acc_all)
-
-    return acc_mean, acc_std
-
-def analyze_dynamic_weights(model, val_loader):
-    """Analyze the learned dynamic weights"""
-    # Enable weight recording
-    for module in model.modules():
-        if isinstance(module, Attention):
-            if hasattr(module, 'record_weights'):
-                module.record_weights = True
-
-    # Run validation to collect weights
-    print("Collecting dynamic weight statistics...")
-    with torch.no_grad():
-        model.eval()
-        with tqdm.tqdm(total=min(50, len(val_loader))) as pbar:  # Limit to 50 batches for analysis
-            for i, (x, _) in enumerate(val_loader):
-                if i >= 50:  # Limit analysis to save time
-                    break
-
-                # Process in small chunks for memory efficiency
-                if x.size(0) > 8:
-                    chunk_size = 4
-                    for j in range(0, x.size(0), chunk_size):
-                        x_chunk = x[j:j+chunk_size].to(device)
-                        model.set_forward(x_chunk)
-                        if torch.cuda.is_available():
-                            torch.cuda.empty_cache()
-                else:
-                    x = x.to(device)
-                    model.set_forward(x)
-
-                pbar.update(1)
-
-    # Analyze weights
-    print("\n" + "="*60)
-    print("DYNAMIC WEIGHT ANALYSIS")
-    print("="*60)
-
-    for i, module in enumerate(model.modules()):
-        if isinstance(module, Attention):
-            if hasattr(module, 'get_weight_stats'):
-                stats = module.get_weight_stats()
-                if stats:
-                    print(f"\nAttention Block {i} Weight Statistics:")
-                    print("-" * 40)
-
-                    if 'cosine_mean' in stats:  # 3-component format
-                        print(f"  Cosine weight: {stats['cosine_mean']:.4f} ± {stats['cosine_std']:.4f}")
-                        print(f"  Covariance weight: {stats['cov_mean']:.4f} ± {stats['cov_std']:.4f}")
-                        print(f"  Variance weight: {stats['var_mean']:.4f} ± {stats['var_std']:.4f}")
-
-                        print("\n Weight Distribution:")
-                        for comp in ['cosine', 'cov', 'var']:
-                            print(f"  {comp.capitalize()}:")
-                            hist = stats['histogram'][comp]
-                            for bin_idx, count in enumerate(hist):
-                                if count > 0:  # Only show non-zero bins
-                                    bin_start = bin_idx/10
-                                    bin_end = (bin_idx+1)/10
-                                    print(f"    {bin_start:.1f}-{bin_end:.1f}: {count}")
-                    else:  # Legacy format
-                        print(f"  Mean: {stats['mean']:.4f}")
-                        print(f"  Std: {stats['std']:.4f}")
-                        print(f"  Range: [{stats['min']:.4f}, {stats['max']:.4f}]")
-
-                        print("\n Distribution:")
-                        for bin_idx, count in enumerate(stats['histogram']):
-                            if count > 0:  # Only show non-zero bins
-                                bin_start = bin_idx/10
-                                bin_end = (bin_idx+1)/10
-                                print(f"    {bin_start:.1f}-{bin_end:.1f}: {count}")
-
-                # Clear history and disable recording
-                if hasattr(module, 'clear_weight_history'):
-                    module.clear_weight_history()
-                if hasattr(module, 'record_weights'):
-                    module.record_weights = False
-
-    print("="*60)
->>>>>>> ec118115
 
 def seed_func():
     seed = 4040
