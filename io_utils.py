import numpy as np
import os
import glob
import argparse
import backbone
import datetime
model_dict = dict(
            Conv4 = backbone.Conv4,
            Conv4S = backbone.Conv4S,
            Conv4NP = backbone.Conv4NP,
            Conv4SNP = backbone.Conv4SNP,
            Conv6 = backbone.Conv6,
            Conv6S = backbone.Conv6S,
            Conv6NP=backbone.Conv6NP,
            Conv6SNP = backbone.Conv6SNP,
            ResNet12 = backbone.ResNet12,
            ResNet18 = backbone.ResNet18,
            ResNet34 = backbone.ResNet34) 

def parse_args():
    parser = argparse.ArgumentParser(description= 'few-shot script' )
    parser.add_argument('--dataset'         , default='miniImagenet', help='CIFAR/CUB/miniImagenet/cross/Omniglot/cross_char/Yoga/')
    parser.add_argument('--backbone'        , default='ResNet18',      help='backbone: Conv{4|6} / ResNet{12|18|34}')
<<<<<<< HEAD
    parser.add_argument('--method'          , default='FSCT_cosine',   help='CTX_softmax/CTX_cosine/FSCT_softmax/FSCT_cosine/OptimalFewShot') 
=======
    parser.add_argument('--method'          , default='FSCT_cosine',   help='CTX_softmax/CTX_cosine/FSCT_softmax/FSCT_cosine/FSCT_ProFONet') 
>>>>>>> 4b5441d1
    parser.add_argument('--n_way'           , default=5, type=int,  help='number of categories')
    parser.add_argument('--n_query'         , default=16, type=int,  help='number of query samples per category')
    parser.add_argument('--k_shot'          , default=5, type=int,  help='number of labeled data per category') 
    parser.add_argument('--train_aug'       , type=int, default=0, help='[1:0] - [True:False]; perform data augmentation or not during training')
    parser.add_argument('--n_episode'       , default=200, type=int, help='number of iteration (episode) per epoch for training/validating')
    parser.add_argument('--FETI'            , default=0, type=int, help='[1:0] - [True:False]; Use pre-trained model on ImageNet subset that is trained non-overlapped with mini-ImgeNet test set. Only support ResNet backbone')
    parser.add_argument('--test_iter'       , default=600, type=int, help ='Number of iteration (episode) for testing') 
    parser.add_argument('--learning_rate'   , default=1e-3, type=float, help='learning rate')
    parser.add_argument('--weight_decay'    , default=5e-4, type=float, help='weight decay (increased from 1e-5 to 5e-4 to prevent overfitting)')
    parser.add_argument('--momentum'        , type=float, default=0.9, help='momentum')
    parser.add_argument('--optimization'    , type=str, default='AdamW', help='Optimization algorithms. Support Adam, AdamW, SGD')
    parser.add_argument('--wandb'           , type=int, default=0, help='[1:0] - [True:False]; Wandb Log, only for train.py and train_save_test.py')
    parser.add_argument('--datetime'        , default = str("{:%Y%m%d@%H%M%S}".format(datetime.datetime.now())), help='Execute time log')

    parser.add_argument('--save_freq'       , default=50, type=int, help='Save frequency')
    parser.add_argument('--num_epoch'       , default=50, type=int, help ='Stopping epoch')
    parser.add_argument('--split'           , default='novel', help='base/val/novel, only for train.py and train_save_test.py')
                                              # default novel, but you can also test base/val class accuracy if you want 
    parser.add_argument('--save_iter'       , default=-1, type=int,help ='save feature from the model trained in x epoch, use the best model if x is -1')
    parser.add_argument('--visualize_features', action='store_true', 
                        help='Generate feature space visualizations')
    parser.add_argument('--comprehensive_eval', type=int, default=1, 
                        help='[1:0] - [True:False]; Use comprehensive evaluation with detailed metrics')
    parser.add_argument('--feature_analysis', type=int, default=1,
                        help='[1:0] - [True:False]; Perform comprehensive feature space analysis')
    
    # Ablation study parameters
    parser.add_argument('--se_blocks', type=int, default=1,
                        help='[1:0] - [True:False]; Use Squeeze-and-Excitation blocks for channel attention')
    parser.add_argument('--n_heads', type=int, default=4,
                        help='Number of attention heads (1, 2, 4, or 8)')
    parser.add_argument('--vic_reg', type=int, default=1,
                        help='[1:0] - [True:False]; Use Variance-Invariance-Covariance regularization')
    parser.add_argument('--vic_variance_only', type=int, default=0,
                        help='[1:0] - [True:False]; Use only variance component of VIC regularization')
    parser.add_argument('--dynamic_weighting', type=int, default=1,
                        help='[1:0] - [True:False]; Use dynamic weighting for support samples')
    return parser.parse_args()


def get_assigned_file(checkpoint_dir,num):
    assign_file = os.path.join(checkpoint_dir, '{:d}.tar'.format(num))
    return assign_file

def get_best_file(checkpoint_dir):    
    best_file = os.path.join(checkpoint_dir, 'best_model.tar')
    if os.path.isfile(best_file):
        return best_file<|MERGE_RESOLUTION|>--- conflicted
+++ resolved
@@ -21,11 +21,7 @@
     parser = argparse.ArgumentParser(description= 'few-shot script' )
     parser.add_argument('--dataset'         , default='miniImagenet', help='CIFAR/CUB/miniImagenet/cross/Omniglot/cross_char/Yoga/')
     parser.add_argument('--backbone'        , default='ResNet18',      help='backbone: Conv{4|6} / ResNet{12|18|34}')
-<<<<<<< HEAD
     parser.add_argument('--method'          , default='FSCT_cosine',   help='CTX_softmax/CTX_cosine/FSCT_softmax/FSCT_cosine/OptimalFewShot') 
-=======
-    parser.add_argument('--method'          , default='FSCT_cosine',   help='CTX_softmax/CTX_cosine/FSCT_softmax/FSCT_cosine/FSCT_ProFONet') 
->>>>>>> 4b5441d1
     parser.add_argument('--n_way'           , default=5, type=int,  help='number of categories')
     parser.add_argument('--n_query'         , default=16, type=int,  help='number of query samples per category')
     parser.add_argument('--k_shot'          , default=5, type=int,  help='number of labeled data per category') 
